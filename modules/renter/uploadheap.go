package renter

import (
	"container/heap"
	"io/ioutil"
	"os"
	"path/filepath"
	"strings"
	"sync"
	"time"

	"gitlab.com/NebulousLabs/Sia/modules"
	"gitlab.com/NebulousLabs/Sia/modules/renter/siafile"
	"gitlab.com/NebulousLabs/errors"
	"gitlab.com/NebulousLabs/fastrand"

	"gitlab.com/NebulousLabs/Sia/build"
)

// repairTarget is a helper type for telling the repair heap what type of
// files/chunks to target for repair
type repairTarget int

// targetStuckChunks tells the repair loop to target stuck chunks for repair and
// targetUnstuckChunks tells the repair loop to target unstuck chunks for repair
const (
	targetError repairTarget = iota
	targetStuckChunks
	targetUnstuckChunks
)

// uploadChunkHeap is a bunch of priority-sorted chunks that need to be either
// uploaded or repaired.
type uploadChunkHeap []*unfinishedUploadChunk

// Implementation of heap.Interface for uploadChunkHeap.
func (uch uploadChunkHeap) Len() int { return len(uch) }
func (uch uploadChunkHeap) Less(i, j int) bool {
	// If the chunks have the same stuck status, check which chunk has the lower
	// completion percentage.
	if uch[i].stuck == uch[j].stuck {
		return float64(uch[i].piecesCompleted)/float64(uch[i].piecesNeeded) < float64(uch[j].piecesCompleted)/float64(uch[j].piecesNeeded)
	}
	// If chunk i is stuck, return true to prioritize it.
	if uch[i].stuck {
		return true
	}
	// Chunk j is stuck, return false to prioritize it.
	return false
}
func (uch uploadChunkHeap) Swap(i, j int)       { uch[i], uch[j] = uch[j], uch[i] }
func (uch *uploadChunkHeap) Push(x interface{}) { *uch = append(*uch, x.(*unfinishedUploadChunk)) }
func (uch *uploadChunkHeap) Pop() interface{} {
	old := *uch
	n := len(old)
	x := old[n-1]
	*uch = old[0 : n-1]
	return x
}

// uploadHeap contains a priority-sorted heap of all the chunks being uploaded
// to the renter, along with some metadata.
type uploadHeap struct {
	heap uploadChunkHeap

	// heapChunks is a map containing all the chunks that are currently in the
	// heap. Chunks are added and removed from the map when chunks are pushed
	// and popped off the heap
	//
	// repairingChunks is a map containing all the chunks are that currently
	// assigned to workers and are being repaired/worked on.
	heapChunks      map[uploadChunkID]struct{}
	repairingChunks map[uploadChunkID]struct{}

	// Control channels
	addChunksToHeap   chan struct{}
	dirToBeBubbled    chan modules.SiaPath
	newUploads        chan struct{}
	repairNeeded      chan struct{}
	stuckChunkFound   chan struct{}
	stuckChunkSuccess chan modules.SiaPath

	mu sync.Mutex
}

// managedLen will return the length of the heap
func (uh *uploadHeap) managedLen() int {
	uh.mu.Lock()
	uhLen := uh.heap.Len()
	uh.mu.Unlock()
	return uhLen
}

// managedPush will try and add a chunk to the upload heap. If the chunk is
// added it will return true otherwise it will return false
func (uh *uploadHeap) managedPush(uuc *unfinishedUploadChunk) bool {
	// Check whether this chunk is already being repaired. If not, add it to the
	// upload chunk heap.
	var added bool
	uh.mu.Lock()
	_, exists1 := uh.heapChunks[uuc.id]
	_, exists2 := uh.repairingChunks[uuc.id]
	if !exists1 && !exists2 {
		uh.heapChunks[uuc.id] = struct{}{}
		heap.Push(&uh.heap, uuc)
		added = true
	}
	uh.mu.Unlock()
	return added
}

// managedPop will pull a chunk off of the upload heap and return it.
func (uh *uploadHeap) managedPop() (uc *unfinishedUploadChunk) {
	uh.mu.Lock()
	if len(uh.heap) > 0 {
		uc = heap.Pop(&uh.heap).(*unfinishedUploadChunk)
		delete(uh.heapChunks, uc.id)
	}
	uh.mu.Unlock()
	return uc
}

// buildUnfinishedChunks will pull all of the unfinished chunks out of a file.
//
// NOTE: each unfinishedUploadChunk needs its own SiaFileSetEntry. This is due
// to the SiaFiles being removed from memory. Since the renter does not keep the
// SiaFiles in memory the unfinishedUploadChunks need to close the SiaFile when
// they are done and so cannot share a SiaFileSetEntry as the first chunk to
// finish would then close the Entry and consequentially impact the remaining
// chunks.
//
// TODO / NOTE: This code can be substantially simplified once the files store
// the HostPubKey instead of the FileContractID, and can be simplified even
// further once the layout is per-chunk instead of per-filecontract.
func (r *Renter) buildUnfinishedChunks(entry *siafile.SiaFileSetEntry, hosts map[string]struct{}, target repairTarget, offline, goodForRenew map[string]bool) []*unfinishedUploadChunk {
	// If we don't have enough workers for the file, don't repair it right now.
	if len(r.workerPool) < entry.ErasureCode().MinPieces() {
		r.log.Println("Not building any chunks from file as there are not enough workers, marking all unhealthy chunks as stuck")
		// Mark all unhealthy chunks as stuck
		if err := entry.MarkAllUnhealthyChunksAsStuck(offline, goodForRenew); err != nil {
			r.log.Println("WARN: unable to mark all chunks as stuck:", err)
		}
		return nil
	}

	// Assemble chunk indexes, stuck Loop should only be adding stuck chunks and
	// the repair loop should only be adding unstuck chunks
	var chunkIndexes []uint64
	for i := uint64(0); i < entry.NumChunks(); i++ {
		if (target == targetStuckChunks) == entry.StuckChunkByIndex(i) {
			chunkIndexes = append(chunkIndexes, i)
		}
	}

	// Sanity check that we have chunk indices to go through
	if len(chunkIndexes) == 0 {
		r.log.Println("WARN: no chunk indices gathered, can't add chunks to heap")
		return nil
	}

	// Assemble the set of chunks.
	//
	// TODO / NOTE: Future files may have a different method for determining the
	// number of chunks. Changes will be made due to things like sparse files,
	// and the fact that chunks are going to be different sizes.
	newUnfinishedChunks := make([]*unfinishedUploadChunk, len(chunkIndexes))
	for i, index := range chunkIndexes {
		// Sanity check: fileUID should not be the empty value.
		if entry.UID() == "" {
			build.Critical("empty string for file UID")
		}

		// Create unfinishedUploadChunk
		newUnfinishedChunks[i] = &unfinishedUploadChunk{
			fileEntry: entry.CopyEntry(),

			id: uploadChunkID{
				fileUID: entry.UID(),
				index:   uint64(index),
			},

			index:  uint64(index),
			length: entry.ChunkSize(),
			offset: int64(uint64(index) * entry.ChunkSize()),

			// memoryNeeded has to also include the logical data, and also
			// include the overhead for encryption.
			//
			// TODO / NOTE: If we adjust the file to have a flexible encryption
			// scheme, we'll need to adjust the overhead stuff too.
			//
			// TODO: Currently we request memory for all of the pieces as well
			// as the minimum pieces, but we perhaps don't need to request all
			// of that.
			memoryNeeded:  entry.PieceSize()*uint64(entry.ErasureCode().NumPieces()+entry.ErasureCode().MinPieces()) + uint64(entry.ErasureCode().NumPieces())*entry.MasterKey().Type().Overhead(),
			minimumPieces: entry.ErasureCode().MinPieces(),
			piecesNeeded:  entry.ErasureCode().NumPieces(),
			stuck:         entry.StuckChunkByIndex(uint64(index)),

			physicalChunkData: make([][]byte, entry.ErasureCode().NumPieces()),

			pieceUsage:  make([]bool, entry.ErasureCode().NumPieces()),
			unusedHosts: make(map[string]struct{}),
		}
		// Every chunk can have a different set of unused hosts.
		for host := range hosts {
			newUnfinishedChunks[i].unusedHosts[host] = struct{}{}
		}
	}

	// Iterate through the pieces of all chunks of the file and mark which
	// hosts are already in use for a particular chunk. As you delete hosts
	// from the 'unusedHosts' map, also increment the 'piecesCompleted' value.
	for i, index := range chunkIndexes {
		pieces, err := entry.Pieces(uint64(index))
		if err != nil {
			r.log.Println("failed to get pieces for building incomplete chunks")
			for _, uc := range newUnfinishedChunks {
				if err := uc.fileEntry.Close(); err != nil {
					r.log.Println("failed to close file:", err)
				}
			}
			return nil
		}
		for pieceIndex, pieceSet := range pieces {
			for _, piece := range pieceSet {
				// Get the contract for the piece.
				contractUtility, exists := r.hostContractor.ContractUtility(piece.HostPubKey)
				if !exists {
					// File contract does not seem to be part of the host anymore.
					continue
				}
				if !contractUtility.GoodForRenew {
					// We are no longer renewing with this contract, so it does not
					// count for redundancy.
					continue
				}

				// Mark the chunk set based on the pieces in this contract.
				_, exists = newUnfinishedChunks[i].unusedHosts[piece.HostPubKey.String()]
				redundantPiece := newUnfinishedChunks[i].pieceUsage[pieceIndex]
				if exists && !redundantPiece {
					newUnfinishedChunks[i].pieceUsage[pieceIndex] = true
					newUnfinishedChunks[i].piecesCompleted++
					delete(newUnfinishedChunks[i].unusedHosts, piece.HostPubKey.String())
				} else if exists {
					// This host has a piece, but it is the same piece another
					// host has. We should still remove the host from the
					// unusedHosts since one host having multiple pieces of a
					// chunk might lead to unexpected issues. e.g. if a host
					// has multiple pieces and another host with redundant
					// pieces goes offline, we end up with false redundancy
					// reporting.
					delete(newUnfinishedChunks[i].unusedHosts, piece.HostPubKey.String())
				}
			}
		}
	}

	// Iterate through the set of newUnfinishedChunks and remove any that are
	// completed or are not downloadable.
	incompleteChunks := newUnfinishedChunks[:0]
	for _, chunk := range newUnfinishedChunks {
		// Check if chunk is complete
		incomplete := chunk.piecesCompleted < chunk.piecesNeeded
		// Check if chunk is downloadable
		chunkHealth := chunk.fileEntry.ChunkHealth(int(chunk.index), offline, goodForRenew)
		_, err := os.Stat(chunk.fileEntry.LocalPath())
		downloadable := chunkHealth <= 1 || err == nil
		// Check if chunk seems stuck
		stuck := !incomplete && chunkHealth != 0

		// Add chunk to list of incompleteChunks if it is incomplete and
		// downloadable or if we are targeting stuck chunks
		if incomplete && (downloadable || target == targetStuckChunks) {
			incompleteChunks = append(incompleteChunks, chunk)
			continue
		}

		// If a chunk is not downloadable mark it as stuck
		if !downloadable {
			r.log.Println("Marking chunk", chunk.id, "as stuck due to not being downloadable")
			err = chunk.fileEntry.SetStuck(chunk.index, true)
			if err != nil {
				r.log.Println("WARN: unable to mark chunk as stuck:", err)
			}
			continue
		} else if stuck {
			r.log.Println("Marking chunk", chunk.id, "as stuck due to being complete but having a health of", chunkHealth)
			err = chunk.fileEntry.SetStuck(chunk.index, true)
			if err != nil {
				r.log.Println("WARN: unable to mark chunk as stuck:", err)
			}
			continue
		}

		// Close entry of completed chunk
		err = r.managedSetStuckAndClose(chunk, false)
		if err != nil {
			r.log.Debugln("WARN: unable to mark chunk as stuck and close:", err)
		}
	}
	return incompleteChunks
}

// managedBuildAndPushRandomChunk randomly selects a file and builds the
// unfinished chunks, then randomly adds one chunk to the upload heap
func (r *Renter) managedBuildAndPushRandomChunk(files []*siafile.SiaFileSetEntry, hosts map[string]struct{}, target repairTarget, offline, goodForRenew map[string]bool) {
	// Sanity check that there are files
	if len(files) == 0 {
		return
	}
	// Grab a random file
	randFileIndex := fastrand.Intn(len(files))
	file := files[randFileIndex]
	id := r.mu.Lock()
	// Build the unfinished stuck chunks from the file
	unfinishedUploadChunks := r.buildUnfinishedChunks(file, hosts, target, offline, goodForRenew)
	r.mu.Unlock(id)
	// Sanity check that there are stuck chunks
	if len(unfinishedUploadChunks) == 0 {
		r.log.Println("WARN: no stuck unfinishedUploadChunks returned from buildUnfinishedChunks, so no stuck chunks will be added to the heap")
		return
	}
	// Add a random stuck chunk to the upload heap and set its stuckRepair field
	// to true
	randChunkIndex := fastrand.Intn(len(unfinishedUploadChunks))
	randChunk := unfinishedUploadChunks[randChunkIndex]
	randChunk.stuckRepair = true
	if !r.uploadHeap.managedPush(randChunk) {
		// Chunk wasn't added to the heap. Close the file
		err := randChunk.fileEntry.Close()
		if err != nil {
			r.log.Println("WARN: unable to close file:", err)
		}
	}
	// Close the unused unfinishedUploadChunks
	unfinishedUploadChunks = append(unfinishedUploadChunks[:randChunkIndex], unfinishedUploadChunks[randChunkIndex+1:]...)
	for _, chunk := range unfinishedUploadChunks {
		err := chunk.fileEntry.Close()
		if err != nil {
			r.log.Println("WARN: unable to close file:", err)
		}
	}
	return
}

// managedBuildAndPushChunks builds the unfinished upload chunks and adds them
// to the upload heap
func (r *Renter) managedBuildAndPushChunks(files []*siafile.SiaFileSetEntry, hosts map[string]struct{}, target repairTarget, offline, goodForRenew map[string]bool) {
	// Loop through the whole set of files and get a list of chunks to add to
	// the heap.
	for _, file := range files {
		id := r.mu.Lock()
		unfinishedUploadChunks := r.buildUnfinishedChunks(file, hosts, target, offline, goodForRenew)
		r.mu.Unlock(id)
		if len(unfinishedUploadChunks) == 0 {
			r.log.Debugln("No unfinishedUploadChunks returned from buildUnfinishedChunks, so no chunks will be added to the heap")
			continue
		}
		for i := 0; i < len(unfinishedUploadChunks); i++ {
			if !r.uploadHeap.managedPush(unfinishedUploadChunks[i]) {
				// Chunk wasn't added to the heap. Close the file
				err := unfinishedUploadChunks[i].fileEntry.Close()
				if err != nil {
					r.log.Println("WARN: unable to close file:", err)
				}
			}
		}
	}
}

// managedBuildChunkHeap will iterate through all of the files in the renter and
// construct a chunk heap.
func (r *Renter) managedBuildChunkHeap(dirSiaPath modules.SiaPath, hosts map[string]struct{}, target repairTarget) {
	// Get Directory files
	var files []*siafile.SiaFileSetEntry
	var err error
	fileinfos, err := ioutil.ReadDir(dirSiaPath.SiaDirSysPath(r.staticFilesDir))
	if err != nil {
		return
	}
	for _, fi := range fileinfos {
		// skip sub directories and non siafiles
		ext := filepath.Ext(fi.Name())
		if fi.IsDir() || ext != modules.SiaFileExtension {
			continue
		}

		// Open SiaFile
		siaPath, err := dirSiaPath.Join(strings.TrimSuffix(fi.Name(), ext))
		if err != nil {
			return
		}
		file, err := r.staticFileSet.Open(siaPath)
		if err != nil {
			r.log.Println("WARN: could not open siafile:", err)
			continue
		}

		// For stuck chunk repairs, check to see if file has stuck chunks
		if target == targetStuckChunks && file.NumStuckChunks() == 0 {
			// Close unneeded files
			err := file.Close()
			if err != nil {
				r.log.Println("WARN: Could not close file:", err)
			}
			continue
		}

		// For normal repairs, ignore files that have been recently repaired
		if target == targetUnstuckChunks && time.Since(file.RecentRepairTime()) < fileRepairInterval {
			// Close unneeded files
			err := file.Close()
			if err != nil {
				r.log.Println("WARN: Could not close file:", err)
			}
			continue
		}
		// For normal repairs, ignore files that don't have any unstuck chunks
		if target == targetUnstuckChunks && file.NumChunks() == file.NumStuckChunks() {
			err := file.Close()
			if err != nil {
				r.log.Println("WARN: Could not close file:", err)
			}
			continue
		}

		files = append(files, file)
	}

	// Check if any files were selected from directory
	if len(files) == 0 {
		r.log.Debugln("No files pulled from `", dirSiaPath, "` to build the repair heap")
		return
	}

	// Build the unfinished upload chunks and add them to the upload heap
	offline, goodForRenew, _ := r.managedContractUtilityMaps()
	switch target {
	case targetStuckChunks:
		r.log.Debugln("Adding stuck chunk to heap")
		r.managedBuildAndPushRandomChunk(files, hosts, target, offline, goodForRenew)
	case targetUnstuckChunks:
		r.log.Debugln("Adding chunks to heap")
		r.managedBuildAndPushChunks(files, hosts, target, offline, goodForRenew)
	default:
		r.log.Println("WARN: repair target not recognized", target)
	}

	// Close all files
	for _, file := range files {
		err := file.Close()
		if err != nil {
			r.log.Println("WARN: Could not close file:", err)
		}
	}
}

// managedPrepareNextChunk takes the next chunk from the chunk heap and prepares
// it for upload. Preparation includes blocking until enough memory is
// available, fetching the logical data for the chunk (either from the disk or
// from the network), erasure coding the logical data into the physical data,
// and then finally passing the work onto the workers.
func (r *Renter) managedPrepareNextChunk(uuc *unfinishedUploadChunk, hosts map[string]struct{}) error {
	// Grab the next chunk, loop until we have enough memory, update the amount
	// of memory available, and then spin up a thread to asynchronously handle
	// the rest of the chunk tasks.
	if !r.memoryManager.Request(uuc.memoryNeeded, memoryPriorityLow) {
		return errors.New("couldn't request memory")
	}
	// Fetch the chunk in a separate goroutine, as it can take a long time and
	// does not need to bottleneck the repair loop.
	go r.threadedFetchAndRepairChunk(uuc)
	return nil
}

// managedRefreshHostsAndWorkers will reset the set of hosts and the set of
// workers for the renter.
func (r *Renter) managedRefreshHostsAndWorkers() map[string]struct{} {
	// Grab the current set of contracts and use them to build a list of hosts
	// that are currently active. The hosts are assembled into a map where the
	// key is the String() representation of the host's SiaPublicKey.
	//
	// TODO / NOTE: This code can be removed once files store the HostPubKey
	// of the hosts they are using, instead of just the FileContractID.
	currentContracts := r.hostContractor.Contracts()
	hosts := make(map[string]struct{})
	for _, contract := range currentContracts {
		hosts[contract.HostPublicKey.String()] = struct{}{}
	}
	// Refresh the worker pool as well.
	r.managedUpdateWorkerPool()
	return hosts
}

// threadedRepairLoop is a background thread that works through the upload heap
// repairing chunks.
func (r *Renter) threadedRepairLoop() {
	err := r.tg.Add()
	if err != nil {
		return
	}
	defer r.tg.Done()

	// Perpetual loop to repair chunks
	for {
		// Wait until the renter is online to proceed. This function will return
		// 'false' if the renter has shut down before being online.
		if !r.managedBlockUntilOnline() {
			return
		}

		// Refresh the worker pool and get the set of hosts that are currently
		// useful for uploading.
		hosts := r.managedRefreshHostsAndWorkers()

		// smallRepair indicates whether or not the repair loop is starting off
		// below minUploadHeapSize. This is the case with small file uploads, small
		// file repairs, or repairs on mostly healthy file systems. In these cases
		// we want to just drain the heap
		smallRepair := r.uploadHeap.managedLen() < minUploadHeapSize

		// Work through the heap repairing chunks until heap is empty for
		// smallRepairs or heap drops below minUploadHeapSize for larger repairs
		for r.uploadHeap.managedLen() >= minUploadHeapSize || smallRepair {
			select {
			case <-r.tg.StopChan():
				// Return if the renter has shut down.
				return
			default:
			}

			// Check if there is work by trying to pop of the next chunk from
			// the heap.
			nextChunk := r.uploadHeap.managedPop()
			if nextChunk == nil {
				break
			}
			r.log.Debugln("Sending next chunk to the workers", nextChunk.id)

			// Make sure we have enough workers for this chunk to reach minimum
			// redundancy. Otherwise we ignore this chunk for now, mark it as stuck
			// and let the stuck loop work on it
			id := r.mu.RLock()
			availableWorkers := len(r.workerPool)
			r.mu.RUnlock(id)
			if availableWorkers < nextChunk.minimumPieces {
				// Not enough available workers, mark as stuck and close
				r.log.Debugln("Setting chunk  as stuck because there are not enough good workers", nextChunk.id)
				err := r.managedSetStuckAndClose(nextChunk, true)
				if err != nil {
					r.log.Debugln("WARN: unable to mark chunk as stuck and close:", err)
				}
				continue
			}

			// Perform the work. managedPrepareNextChunk will block until
			// enough memory is available to perform the work, slowing this
			// thread down to using only the resources that are available.
			err := r.managedPrepareNextChunk(nextChunk, hosts)
			if err != nil {
				// We were unsuccessful in preparing the next chunk so we need to
				// mark the chunk as stuck and close the file
				r.log.Debugln("WARN: unable to prepare next chunk without issues", err, nextChunk.id)
				err = r.managedSetStuckAndClose(nextChunk, true)
				if err != nil {
					r.log.Debugln("WARN: unable to mark chunk as stuck and close:", err)
				}
				continue
			}
		}

		// Call threadedBubbleMetadata to update the filesystem if there is a
		// directory that is pending
		select {
		case siaPath := <-r.uploadHeap.dirToBeBubbled:
			r.threadedBubbleMetadata(siaPath)
		default:
		}

		// Signal that the heap needs more chunks
		select {
		case r.uploadHeap.addChunksToHeap <- struct{}{}:
		default:
		}

		// Block until there is a new upload or there is a repair that is
		// needed.
		select {
		case <-r.uploadHeap.newUploads:
		case <-r.uploadHeap.repairNeeded:
		case <-r.tg.StopChan():
			return
		}
	}
}

// managedAddChunksToHeap will add chunks to the upload heap from a directory
// that is in need of repair. It does this by finding the worst health directory
// and adding the chunks from that directory to the upload heap
func (r *Renter) managedAddChunksToHeap() error {
	// We want to be sure that to trigger the repair loop regardless of the
	// outcome of this method to avoid the repair loop being stuck
	defer func() {
		select {
		case r.uploadHeap.repairNeeded <- struct{}{}:
		default:
		}
	}()

	// Find the lowest health directory to queue for repairs.
	dirSiaPath, dirHealth, err := r.managedWorstHealthDirectory()
	if err != nil {
		r.log.Println("WARN: error getting worst health directory:", err)
		return err
	}

	// Refresh the worker pool and get the set of hosts that are currently
	// useful for uploading.
	hosts := r.managedRefreshHostsAndWorkers()

	// Build a min-heap of chunks organized by upload progress.
	r.managedBuildChunkHeap(dirSiaPath, hosts, targetUnstuckChunks)
	heapLen := r.uploadHeap.managedLen()
	if heapLen == 0 {
		r.log.Debugf("No chunks added to the heap for repair from `%v` even through health was %v", dirSiaPath, dirHealth)
		// Call threadedBubble to make sure that directory information is
		// accurate
		r.managedBubbleMetadata(dirSiaPath)
		return nil
	}
	r.log.Println("Repairing", heapLen, "chunks from", dirSiaPath)

<<<<<<< HEAD
	// Let the heap know which directory should be bubbled. This is a blocking
	// call to prevent directories from being missed.
	select {
	case r.uploadHeap.dirToBeBubbled <- dirSiaPath:
	case <-r.tg.StopChan():
	}
=======
	// Work through the heap and repair files
	r.managedRepairLoop(hosts)

	// Once we have worked through the heap, call bubble to update the
	// directory metadata
	r.managedBubbleMetadata(dirSiaPath)
>>>>>>> 9e2a15c7
	return nil
}

// threadedAddChunksToHeap is a background thread that is responsible for adding
// chunks to the upload heap. This thread attempts to prioritize repairing files
// and chunks with the lowest health, and attempts to keep heavy throughput
// sustained for data upload as long as there is at least one chunk in need of
// upload or repair.
func (r *Renter) threadedAddChunksToHeap() {
	err := r.tg.Add()
	if err != nil {
		return
	}
	defer r.tg.Done()

	// Perpetual loop to scan for more chunks to add to heap.
	for {
		// Return if the renter has shut down.
		select {
		case <-r.tg.StopChan():
			return
		default:
		}

		// Wait until the renter is online to proceed. This function will return
		// 'false' if the renter has shut down before being online.
		if !r.managedBlockUntilOnline() {
			return
		}

		// Check whether a repair is needed. If a repair is not needed, block
		// until there is a signal requesting additional chunks again.
		rootMetadata, err := r.managedDirectoryMetadata(modules.RootSiaPath())
		if err != nil {
			// If there is an error fetching the root directory metadata, sleep
			// for a bit and hope that on the next iteration, things will be
			// better.
			r.log.Println("WARN: error fetching filesystem root metadata:", err)
			select {
			case <-time.After(uploadAndRepairErrorSleepDuration):
			case <-r.tg.StopChan():
				return
			}
			continue
		}
		if rootMetadata.Health < siafile.RemoteRepairDownloadThreshold {
			// File system is healthy, no chunks need to be added. Check if the
			// heap is empty, if there are still chunks in the heap then signal
			// the heap to continue
			if r.uploadHeap.managedLen() != 0 {
				select {
				case r.uploadHeap.repairNeeded <- struct{}{}:
				default:
				}
			}

			// Block until a signal is received that there is more work to do.
			select {
			case <-r.uploadHeap.addChunksToHeap:
			case <-r.tg.StopChan():
				return
			}
			continue
		}

		// There are chunks that need repairing, perform one iteration of adding
		// chunks to the heap
		err = r.managedAddChunksToHeap()
		if err != nil {
			// If there is an error adding chunks to the heap, sleep for a bit
			// and hope that on the next iteration, things will be better.
			r.log.Println("WARN: error performing upload and repair iteration:", err)
			select {
			case <-time.After(uploadAndRepairErrorSleepDuration):
			case <-r.tg.StopChan():
				return
			}
			continue
		}

		// Block until more chunks are needed
		select {
		case <-r.uploadHeap.addChunksToHeap:
		case <-r.tg.StopChan():
			return
		}
	}
}<|MERGE_RESOLUTION|>--- conflicted
+++ resolved
@@ -632,21 +632,12 @@
 	}
 	r.log.Println("Repairing", heapLen, "chunks from", dirSiaPath)
 
-<<<<<<< HEAD
 	// Let the heap know which directory should be bubbled. This is a blocking
 	// call to prevent directories from being missed.
 	select {
 	case r.uploadHeap.dirToBeBubbled <- dirSiaPath:
 	case <-r.tg.StopChan():
 	}
-=======
-	// Work through the heap and repair files
-	r.managedRepairLoop(hosts)
-
-	// Once we have worked through the heap, call bubble to update the
-	// directory metadata
-	r.managedBubbleMetadata(dirSiaPath)
->>>>>>> 9e2a15c7
 	return nil
 }
 
