package siafile

import (
	"gitlab.com/NebulousLabs/Sia/crypto"
	"gitlab.com/NebulousLabs/writeaheadlog"
)

const (
	// pageSize is the size of a physical page on disk.
	pageSize = 4096

	// defaultReservedMDPages is the number of pages we reserve for the
	// metadata when we create a new siaFile. Should the metadata ever grow
	// larger than that, new pages are added on demand.
	defaultReservedMDPages = 1

	// updateInsertName is the name of a siaFile update that inserts data at a specific index.
	updateInsertName = "SiaFile-Insert"

	// updateDeleteName is the name of a siaFile update that deletes the
	// specified file.
	updateDeleteName = "SiaFile-Delete"

	// marshaledPieceSize is the size of a piece on disk. It consists of a 4
	// byte pieceIndex, a 4 byte table offset and a hash.
	marshaledPieceSize = 4 + 4 + crypto.HashSize

	// marshaledChunkOverhead is the size of a marshaled chunk on disk minus
	// the encoded pieces. It consists of the 16 byte extension info and a 2
	// byte length prefix for the pieces.
	marshaledChunkOverhead = 16 + 2

<<<<<<< HEAD
	// pubKeyTablePruneThreshold is the number of unused hosts a SiaFile can
	// store in its host key table before it is pruned.
	pubKeyTablePruneThreshold = 50
=======
	// threadDepth is how deep the ThreadType will track calling files and
	// calling lines
	threadDepth = 3
>>>>>>> 5303ea34
)

var (
	// ecReedSolomon is the marshaled type of the reed solomon coder.
	ecReedSolomon = [4]byte{0, 0, 0, 1}
)

// marshaledChunkSize is a helper method that returns the size of a chunk on
// disk given the number of pieces the chunk contains.
func marshaledChunkSize(numPieces int) int64 {
	return marshaledChunkOverhead + marshaledPieceSize*int64(numPieces)
}

// IsSiaFileUpdate is a helper method that makes sure that a wal update belongs
// to the SiaFile package.
func IsSiaFileUpdate(update writeaheadlog.Update) bool {
	switch update.Name {
	case updateInsertName, updateDeleteName:
		return true
	default:
		return false
	}
}<|MERGE_RESOLUTION|>--- conflicted
+++ resolved
@@ -30,15 +30,13 @@
 	// byte length prefix for the pieces.
 	marshaledChunkOverhead = 16 + 2
 
-<<<<<<< HEAD
 	// pubKeyTablePruneThreshold is the number of unused hosts a SiaFile can
 	// store in its host key table before it is pruned.
 	pubKeyTablePruneThreshold = 50
-=======
+
 	// threadDepth is how deep the ThreadType will track calling files and
 	// calling lines
 	threadDepth = 3
->>>>>>> 5303ea34
 )
 
 var (
